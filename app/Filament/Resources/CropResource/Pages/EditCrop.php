<?php

namespace App\Filament\Resources\CropResource\Pages;

use App\Filament\Resources\CropResource;
use App\Models\Crop;
use Filament\Actions;
use App\Filament\Pages\Base\BaseEditRecord;
use Filament\Forms\Components;
use Illuminate\Database\Eloquent\Model;
use Illuminate\Support\Facades\DB;
use Filament\Notifications\Notification;

class EditCrop extends BaseEditRecord
{
    protected static string $resource = CropResource::class;

    protected function getHeaderActions(): array
    {
        return [
            Actions\DeleteAction::make()
                ->action(function () {
                    // Delete all crops in this batch
                    $record = $this->getRecord();
<<<<<<< HEAD
                    Crop::where('recipe_id', $record->recipe_id)
                        ->where('germination_at', $record->germination_at)
                        ->delete();
=======
                    $record->crops()->delete();
>>>>>>> be21d1b8
                    
                    $this->redirect($this->getResource()::getUrl('index'));
                }),
        ];
    }
    
    protected function mutateFormDataBeforeFill(array $data): array
    {
        // Get the current record being edited (CropBatch)
        $record = $this->getRecord();
        
<<<<<<< HEAD
        // Get all trays in this grow batch
        $allTrays = Crop::where('recipe_id', $record->recipe_id)
            ->where('germination_at', $record->germination_at)
            ->where('current_stage_id', $record->current_stage_id)
            ->pluck('tray_number')
            ->toArray();
        
        // Add existing tray numbers to form data
        $data['tray_numbers'] = $allTrays;
        
        // Since we're using MIN/MAX/AVG for group data, ensure we have accurate values for selected fields
        if (isset($record->tray_number_list)) {
            $data['tray_number_list'] = $record->tray_number_list;
        }
        
        // Get the first actual record from this group to ensure we have complete data
        $firstRecord = Crop::where('recipe_id', $record->recipe_id)
            ->where('germination_at', $record->germination_at)
            ->where('current_stage_id', $record->current_stage_id)
            ->first();
=======
        // Add existing tray numbers from the CropBatch
        $data['tray_numbers'] = $record->tray_numbers;
        
        // Get the first actual crop record from this batch to get individual crop data
        $firstCrop = $record->crops()->first();
            
        if ($firstCrop) {
            // Copy any fields that exist on individual crops but not on the batch
            $data['notes'] = $firstCrop->notes ?? '';
>>>>>>> be21d1b8
            
            // Copy timestamp fields from the first crop
            $data['soaking_at'] = $firstCrop->soaking_at;
            $data['planting_at'] = $firstCrop->planting_at;
            $data['germination_at'] = $firstCrop->germination_at;
            $data['blackout_at'] = $firstCrop->blackout_at;
            $data['light_at'] = $firstCrop->light_at;
            $data['harvested_at'] = $firstCrop->harvested_at;
        }
        
        return $data;
    }
    
    protected function handleRecordUpdate(Model $record, array $data): Model
    {
<<<<<<< HEAD
        // Get all current trays in this grow batch
        $currentTrays = Crop::where('recipe_id', $record->recipe_id)
            ->where('germination_at', $record->germination_at)
            ->where('current_stage_id', $record->current_stage_id)
            ->get();
=======
        // $record is a CropBatch instance
        // Get all current crops in this batch
        $currentCrops = $record->crops;
>>>>>>> be21d1b8
            
        // Get the new tray numbers from the form and ensure it's a flat array
        $newTrayNumbers = [];
        if (isset($data['tray_numbers'])) {
            if (is_array($data['tray_numbers'])) {
                foreach ($data['tray_numbers'] as $trayNumber) {
                    if (is_array($trayNumber)) {
                        // Handle nested array structure from TagsInput
                        foreach ($trayNumber as $number) {
                            if (is_string($number) && !empty(trim($number))) {
                                $newTrayNumbers[] = trim($number);
                            }
                        }
                    } elseif (is_string($trayNumber) && !empty(trim($trayNumber))) {
                        $newTrayNumbers[] = trim($trayNumber);
                    }
                }
            } elseif (is_string($data['tray_numbers'])) {
                // Handle case where it might be a comma-separated string
                $numbers = explode(',', $data['tray_numbers']);
                foreach ($numbers as $number) {
                    if (!empty(trim($number))) {
                        $newTrayNumbers[] = trim($number);
                    }
                }
            }
        }
        
        // Find crops to remove (crops that exist in currentCrops but not in newTrayNumbers)
        $cropsToRemove = $currentCrops->filter(function ($crop) use ($newTrayNumbers) {
            return !in_array($crop->tray_number, $newTrayNumbers);
        });
        
        // Find trays to add (numbers in newTrayNumbers but not in currentCrops)
        $currentTrayNumbers = $currentCrops->pluck('tray_number')->toArray();
        $traysToAdd = array_diff($newTrayNumbers, $currentTrayNumbers);
        
        // Remove the tray_numbers field as it's not a database column
        unset($data['tray_numbers']);
        
        DB::transaction(function () use ($cropsToRemove, $traysToAdd, $currentCrops, $data, $record) {
            // Remove crops that are no longer needed
            foreach ($cropsToRemove as $crop) {
                $crop->delete();
            }
            
            // Add new crops for new tray numbers
            if (!empty($traysToAdd) && $currentCrops->isNotEmpty()) {
                // Use the first crop as a template
                $templateCrop = $currentCrops->first();
                foreach ($traysToAdd as $trayNumber) {
                    $newCrop = $templateCrop->replicate();
                    $newCrop->tray_number = $trayNumber;
                    $newCrop->save();
                }
            }
            
            // Update all crops in the batch with the new data
            // Refresh the crops collection to include newly added ones
            $record->load('crops');
            foreach ($record->crops as $crop) {
                $crop->fill($data)->save();
            }
        });
        
        // Show notification about the update
        $notification = Notification::make()
            ->title('Grow Batch Updated')
            ->body("Successfully updated tray configuration.");
            
        if (!empty($traysToAdd)) {
            $notification->body("Added trays: " . implode(', ', $traysToAdd));
        }
        
        if ($cropsToRemove->isNotEmpty()) {
            $notification->body("Removed trays: " . implode(', ', $cropsToRemove->pluck('tray_number')->toArray()));
        }
        
        $notification->success()->send();
        
        return $record;
    }
} <|MERGE_RESOLUTION|>--- conflicted
+++ resolved
@@ -22,13 +22,7 @@
                 ->action(function () {
                     // Delete all crops in this batch
                     $record = $this->getRecord();
-<<<<<<< HEAD
-                    Crop::where('recipe_id', $record->recipe_id)
-                        ->where('germination_at', $record->germination_at)
-                        ->delete();
-=======
                     $record->crops()->delete();
->>>>>>> be21d1b8
                     
                     $this->redirect($this->getResource()::getUrl('index'));
                 }),
@@ -40,28 +34,6 @@
         // Get the current record being edited (CropBatch)
         $record = $this->getRecord();
         
-<<<<<<< HEAD
-        // Get all trays in this grow batch
-        $allTrays = Crop::where('recipe_id', $record->recipe_id)
-            ->where('germination_at', $record->germination_at)
-            ->where('current_stage_id', $record->current_stage_id)
-            ->pluck('tray_number')
-            ->toArray();
-        
-        // Add existing tray numbers to form data
-        $data['tray_numbers'] = $allTrays;
-        
-        // Since we're using MIN/MAX/AVG for group data, ensure we have accurate values for selected fields
-        if (isset($record->tray_number_list)) {
-            $data['tray_number_list'] = $record->tray_number_list;
-        }
-        
-        // Get the first actual record from this group to ensure we have complete data
-        $firstRecord = Crop::where('recipe_id', $record->recipe_id)
-            ->where('germination_at', $record->germination_at)
-            ->where('current_stage_id', $record->current_stage_id)
-            ->first();
-=======
         // Add existing tray numbers from the CropBatch
         $data['tray_numbers'] = $record->tray_numbers;
         
@@ -71,7 +43,6 @@
         if ($firstCrop) {
             // Copy any fields that exist on individual crops but not on the batch
             $data['notes'] = $firstCrop->notes ?? '';
->>>>>>> be21d1b8
             
             // Copy timestamp fields from the first crop
             $data['soaking_at'] = $firstCrop->soaking_at;
@@ -87,17 +58,9 @@
     
     protected function handleRecordUpdate(Model $record, array $data): Model
     {
-<<<<<<< HEAD
-        // Get all current trays in this grow batch
-        $currentTrays = Crop::where('recipe_id', $record->recipe_id)
-            ->where('germination_at', $record->germination_at)
-            ->where('current_stage_id', $record->current_stage_id)
-            ->get();
-=======
         // $record is a CropBatch instance
         // Get all current crops in this batch
         $currentCrops = $record->crops;
->>>>>>> be21d1b8
             
         // Get the new tray numbers from the form and ensure it's a flat array
         $newTrayNumbers = [];
