--- conflicted
+++ resolved
@@ -2,60 +2,26 @@
 
 namespace App\Filament\Resources\CropResource\Pages;
 
-use App\Actions\Crop\CreateCrop as CreateCropAction;
 use App\Filament\Resources\CropResource;
+use App\Models\Crop;
 use App\Models\Recipe;
+use App\Services\CropTaskManagementService;
+use App\Services\InventoryManagementService;
 use App\Filament\Pages\BaseCreateRecord;
 use Illuminate\Database\Eloquent\Model;
+use Illuminate\Support\Facades\DB;
+use Illuminate\Support\Facades\Log;
 use Filament\Notifications\Notification;
-<<<<<<< HEAD
-use Illuminate\Support\Facades\Log;
-=======
 use Carbon\Carbon;
 use App\Models\CropBatch;
->>>>>>> be21d1b8
 
 class CreateCrop extends BaseCreateRecord
 {
     protected static string $resource = CropResource::class;
     
-    protected function getRedirectUrl(): string
-    {
-        return '/admin/crop-batches';
-    }
     
     protected function handleRecordCreation(array $data): Model
     {
-<<<<<<< HEAD
-        try {
-            // Prepare data for action
-            $actionData = [
-                'recipe_id' => $data['recipe_id'],
-                'order_id' => $data['order_id'] ?? null,
-                'crop_plan_id' => $data['crop_plan_id'] ?? null,
-                'tray_count' => $data['tray_count'] ?? 1,
-                'tray_numbers' => $data['tray_numbers'] ?? null, // Fixed: use plural form
-                'germination_at' => $data['germination_at'] ?? null,
-                'soaking_at' => $data['soaking_at'] ?? null,
-                'notes' => $data['notes'] ?? null,
-            ];
-            
-            // Execute the action using dependency injection
-            $createCropAction = app(CreateCropAction::class);
-            $crop = $createCropAction->execute($actionData);
-            
-            // Get recipe info for notification
-            $recipe = Recipe::find($data['recipe_id']);
-            $recipeName = $recipe->name;
-            $varietyName = $recipe->seedEntry ? 
-                $recipe->seedEntry->common_name . ' - ' . $recipe->seedEntry->cultivar_name : 
-                'Unknown Variety';
-            
-            // Show success notification
-            $message = $recipe->requiresSoaking() ?
-                "Created {$varietyName} ({$recipeName}) in soaking stage. Soaking duration: {$recipe->seed_soak_hours} hours." :
-                "Created {$varietyName} ({$recipeName}) in germination stage.";
-=======
         // Extract tray numbers
         $trayNumbers = [];
         
@@ -370,29 +336,32 @@
                     ]);
                 }
             }
->>>>>>> be21d1b8
-            
-            Notification::make()
-                ->title('Crop Created Successfully')
-                ->body($message)
-                ->success()
-                ->send();
-            
-            return $crop;
-            
-<<<<<<< HEAD
-        } catch (\Exception $e) {
-            Log::error('Error creating crop', [
-                'error' => $e->getMessage(),
-                'data' => $data
-            ]);
-=======
+            
+            // --- Generate TaskSchedules for the batch using the service --- 
+            if ($firstCrop && $recipe) {
+                // Use CropTaskManagementService to generate tasks
+                app(CropTaskManagementService::class)->scheduleAllStageTasks($firstCrop);
+            } else {
+                 // Log if task generation is skipped (shouldn't happen if validation passed)
+                 Log::warning("Skipping TaskSchedule generation due to missing firstCrop or recipe.", [
+                    'firstCropExists' => !!$firstCrop,
+                    'recipeExists' => !!$recipe
+                 ]);
+            }
+            // --- End Task Generation Call ---
+
+            // Log what we created
+            Log::debug("Create Grow - Records created:", $createdRecords);
+            
+            // Show a notification with the number of trays created
+            $trayCount = count($createdRecords);
+            $notificationBody = "Successfully created grow batch with {$trayCount} trays of {$varietyName} ({$recipeName}). Crop tasks scheduled.";
+            
             // Add seed quantity information
             if ($recipe && $recipe->seed_density_grams_per_tray) {
                 $totalSeedUsed = $recipe->seed_density_grams_per_tray * $trayCount;
                 $notificationBody .= " Seed used: {$totalSeedUsed}g total.";
             }
->>>>>>> be21d1b8
             
             // Add crop_batch_id to notification for all crops
             if ($cropBatchId) {
@@ -400,13 +369,15 @@
             }
             
             Notification::make()
-                ->title('Error Creating Crop')
-                ->body($e->getMessage())
-                ->danger()
-                ->persistent()
+                ->title('Grow Batch Created')
+                ->body($notificationBody)
+                ->success()
                 ->send();
             
-            throw $e;
-        }
+            return $firstCrop;
+        });
+        
+        return $firstCrop;
     }
-}+    
+} 