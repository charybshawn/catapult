--- conflicted
+++ resolved
@@ -64,13 +64,7 @@
 
         // Override default ordering to prevent ONLY_FULL_GROUP_BY errors
         // Force ordering by a column that's part of the GROUP BY
-<<<<<<< HEAD
         $query->reorder('crops.germination_at', 'desc');
-        
-=======
-        $query->reorder('crops.created_at', 'desc');
-
->>>>>>> 26cc1f23
         return $query->with(['recipe.masterSeedCatalog', 'recipe.masterCultivar']);
     }
 
