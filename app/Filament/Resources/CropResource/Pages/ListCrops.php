<?php

namespace App\Filament\Resources\CropResource\Pages;

use App\Filament\Resources\CropResource;
use App\Models\CropBatch;
use Filament\Actions;
use Filament\Resources\Pages\ListRecords;
use Filament\Tables\Table;
<<<<<<< HEAD
use Illuminate\Contracts\Pagination\CursorPaginator;
use Illuminate\Contracts\Pagination\Paginator;
use Illuminate\Database\Eloquent\Collection;
use Illuminate\Support\Facades\DB;
use Illuminate\Support\Facades\Log;
=======
use App\Models\Crop;
use Carbon\Carbon;
use App\Services\CropStageCache;
>>>>>>> be21d1b8

class ListCrops extends ListRecords
{
    protected static string $resource = CropResource::class;

    protected static string $view = 'filament.resources.crop-resource.pages.list-crops';

    // Set default sort for the page - use batch_date for grouped view
    protected function getDefaultTableSortColumn(): ?string
    {
        return 'id';
    }

    protected function getDefaultTableSortDirection(): ?string
    {
        return 'desc';
    }

    public function mount(): void
    {
        parent::mount();
<<<<<<< HEAD

=======
        
        // Clear any cached sort state that might reference the old crops.planting_at column
        if ($this->getTableSortColumn() === 'planting_at' || str_contains($this->getTableSortColumn() ?? '', 'crops.')) {
            $this->resetTableSorting();
        }
        
>>>>>>> be21d1b8
        // Clear previous query log
        DB::flushQueryLog();

        // Enable query logging for debugging
        DB::enableQueryLog();
    }

    protected function getTableRecordsPerPageSelectOptions(): array
    {
        return [10, 25, 50, 100];
    }

    protected function getTableQuery(): \Illuminate\Database\Eloquent\Builder
    {
        $query = parent::getTableQuery();
<<<<<<< HEAD

        // Add additional logging for debugging
        Log::info('Recipe and Seed Entry Data:', [
            'recipes' => \App\Models\Recipe::with('masterSeedCatalog')->get()->map(function ($recipe) {
                return [
                    'id' => $recipe->id,
                    'name' => $recipe->name,
                    'common_name' => $recipe->common_name,
                    'cultivar_name' => $recipe->cultivar_name,
                ];
            }),
        ]);

        // No need for complex ordering - CropBatch uses simple columns
=======
        
        // Remove any old ordering that might reference crops table columns
        $query->reorder();
        
>>>>>>> be21d1b8
        return $query;
    }

    public function getTableRecords(): Collection|Paginator|CursorPaginator
    {
        $records = parent::getTableRecords();

        // Log the queries for debugging
        $queries = DB::getQueryLog();
<<<<<<< HEAD
        if (! empty($queries)) {
            Log::info('Grows List Query:', [
                'queries' => $queries,
                'sort' => $this->getTableSortColumn(),
                'direction' => $this->getTableSortDirection(),
=======
        if (!empty($queries)) {
            Log::info('Grows List Query Count (Using View):', [
                'total_queries' => count($queries),
                'queries' => array_map(function($q) { 
                    return substr($q['query'], 0, 100) . '...'; 
                }, array_slice($queries, -10)), // Last 10 queries
>>>>>>> be21d1b8
            ]);
        }

        return $records;
    }

    protected function getHeaderActions(): array
    {
        return [
            Actions\CreateAction::make(),
            $this->getActiveSoakingButton(),
            ...parent::getHeaderActions(),
        ];
    }

    public function getTableRefreshInterval(): ?string
    {
        // Refresh the table every 5 minutes to update time values
        return '5m';
    }

    /**
     * Get the count of crops currently soaking
     */
    protected function getActiveSoakingCount(): int
    {
<<<<<<< HEAD
        $soakingStage = \App\Models\CropStage::findByCode('soaking');

        if (! $soakingStage) {
=======
        $soakingStage = CropStageCache::findByCode('soaking');
        
        if (!$soakingStage) {
>>>>>>> be21d1b8
            return 0;
        }

        // Count batches that are in soaking stage
        return CropBatch::whereHas('crops', function ($query) use ($soakingStage) {
            $query->where('current_stage_id', $soakingStage->id)
                ->where('requires_soaking', true)
                ->whereNotNull('soaking_at');
        })->count();
    }

    /**
     * Check if any soaking crops are overdue
     */
    protected function hasOverdueSoaking(): bool
    {
<<<<<<< HEAD
        $soakingStage = \App\Models\CropStage::findByCode('soaking');

        if (! $soakingStage) {
=======
        $soakingStage = CropStageCache::findByCode('soaking');
        
        if (!$soakingStage) {
>>>>>>> be21d1b8
            return false;
        }

        $soakingBatches = CropBatch::with('crops.recipe')
            ->whereHas('crops', function ($query) use ($soakingStage) {
                $query->where('current_stage_id', $soakingStage->id)
                    ->where('requires_soaking', true)
                    ->whereNotNull('soaking_at');
            })->get();

        foreach ($soakingBatches as $batch) {
            foreach ($batch->crops as $crop) {
                $timeRemaining = $crop->getSoakingTimeRemaining();
                if ($timeRemaining !== null && $timeRemaining <= 0) {
                    return true;
                }
            }
        }

        return false;
    }

    /**
     * Get the Active Soaking button for the header
     */
    protected function getActiveSoakingButton(): Actions\Action
    {
        $count = $this->getActiveSoakingCount();
        $hasOverdue = $this->hasOverdueSoaking();

        return Actions\Action::make('activeSoaking')
            ->label($count > 0 ? "Active Soaking ({$count})" : 'Active Soaking')
            ->icon('heroicon-o-beaker')
            ->color($count > 0 ? ($hasOverdue ? 'danger' : 'success') : 'gray')
            ->url('/admin/active-soaking')
            ->disabled($count === 0)
            ->tooltip($count === 0 ? 'No crops are currently soaking' : null);
    }
}<|MERGE_RESOLUTION|>--- conflicted
+++ resolved
@@ -3,29 +3,24 @@
 namespace App\Filament\Resources\CropResource\Pages;
 
 use App\Filament\Resources\CropResource;
-use App\Models\CropBatch;
 use Filament\Actions;
 use Filament\Resources\Pages\ListRecords;
+use Illuminate\Support\Facades\Log;
+use Illuminate\Support\Facades\DB;
+use Illuminate\Database\Eloquent\Collection;
+use Illuminate\Contracts\Pagination\Paginator;
+use Illuminate\Contracts\Pagination\CursorPaginator;
 use Filament\Tables\Table;
-<<<<<<< HEAD
-use Illuminate\Contracts\Pagination\CursorPaginator;
-use Illuminate\Contracts\Pagination\Paginator;
-use Illuminate\Database\Eloquent\Collection;
-use Illuminate\Support\Facades\DB;
-use Illuminate\Support\Facades\Log;
-=======
 use App\Models\Crop;
 use Carbon\Carbon;
 use App\Services\CropStageCache;
->>>>>>> be21d1b8
 
 class ListCrops extends ListRecords
 {
     protected static string $resource = CropResource::class;
-
     protected static string $view = 'filament.resources.crop-resource.pages.list-crops';
 
-    // Set default sort for the page - use batch_date for grouped view
+    // Set default sort for the page
     protected function getDefaultTableSortColumn(): ?string
     {
         return 'id';
@@ -39,78 +34,49 @@
     public function mount(): void
     {
         parent::mount();
-<<<<<<< HEAD
-
-=======
         
         // Clear any cached sort state that might reference the old crops.planting_at column
         if ($this->getTableSortColumn() === 'planting_at' || str_contains($this->getTableSortColumn() ?? '', 'crops.')) {
             $this->resetTableSorting();
         }
         
->>>>>>> be21d1b8
         // Clear previous query log
         DB::flushQueryLog();
-
+        
         // Enable query logging for debugging
         DB::enableQueryLog();
     }
-
-    protected function getTableRecordsPerPageSelectOptions(): array
+    
+    protected function getTableRecordsPerPageSelectOptions(): array 
     {
         return [10, 25, 50, 100];
     }
-
+    
     protected function getTableQuery(): \Illuminate\Database\Eloquent\Builder
     {
         $query = parent::getTableQuery();
-<<<<<<< HEAD
-
-        // Add additional logging for debugging
-        Log::info('Recipe and Seed Entry Data:', [
-            'recipes' => \App\Models\Recipe::with('masterSeedCatalog')->get()->map(function ($recipe) {
-                return [
-                    'id' => $recipe->id,
-                    'name' => $recipe->name,
-                    'common_name' => $recipe->common_name,
-                    'cultivar_name' => $recipe->cultivar_name,
-                ];
-            }),
-        ]);
-
-        // No need for complex ordering - CropBatch uses simple columns
-=======
         
         // Remove any old ordering that might reference crops table columns
         $query->reorder();
         
->>>>>>> be21d1b8
         return $query;
     }
-
+    
     public function getTableRecords(): Collection|Paginator|CursorPaginator
     {
         $records = parent::getTableRecords();
-
+        
         // Log the queries for debugging
         $queries = DB::getQueryLog();
-<<<<<<< HEAD
-        if (! empty($queries)) {
-            Log::info('Grows List Query:', [
-                'queries' => $queries,
-                'sort' => $this->getTableSortColumn(),
-                'direction' => $this->getTableSortDirection(),
-=======
         if (!empty($queries)) {
             Log::info('Grows List Query Count (Using View):', [
                 'total_queries' => count($queries),
                 'queries' => array_map(function($q) { 
                     return substr($q['query'], 0, 100) . '...'; 
                 }, array_slice($queries, -10)), // Last 10 queries
->>>>>>> be21d1b8
             ]);
         }
-
+        
         return $records;
     }
 
@@ -122,74 +88,57 @@
             ...parent::getHeaderActions(),
         ];
     }
-
+    
     public function getTableRefreshInterval(): ?string
     {
         // Refresh the table every 5 minutes to update time values
         return '5m';
     }
-
+    
     /**
      * Get the count of crops currently soaking
      */
     protected function getActiveSoakingCount(): int
     {
-<<<<<<< HEAD
-        $soakingStage = \App\Models\CropStage::findByCode('soaking');
-
-        if (! $soakingStage) {
-=======
         $soakingStage = CropStageCache::findByCode('soaking');
         
         if (!$soakingStage) {
->>>>>>> be21d1b8
             return 0;
         }
 
-        // Count batches that are in soaking stage
-        return CropBatch::whereHas('crops', function ($query) use ($soakingStage) {
-            $query->where('current_stage_id', $soakingStage->id)
-                ->where('requires_soaking', true)
-                ->whereNotNull('soaking_at');
-        })->count();
+        return Crop::where('current_stage_id', $soakingStage->id)
+            ->where('requires_soaking', true)
+            ->whereNotNull('soaking_at')
+            ->count();
     }
-
+    
     /**
      * Check if any soaking crops are overdue
      */
     protected function hasOverdueSoaking(): bool
     {
-<<<<<<< HEAD
-        $soakingStage = \App\Models\CropStage::findByCode('soaking');
-
-        if (! $soakingStage) {
-=======
         $soakingStage = CropStageCache::findByCode('soaking');
         
         if (!$soakingStage) {
->>>>>>> be21d1b8
             return false;
         }
 
-        $soakingBatches = CropBatch::with('crops.recipe')
-            ->whereHas('crops', function ($query) use ($soakingStage) {
-                $query->where('current_stage_id', $soakingStage->id)
-                    ->where('requires_soaking', true)
-                    ->whereNotNull('soaking_at');
-            })->get();
-
-        foreach ($soakingBatches as $batch) {
-            foreach ($batch->crops as $crop) {
-                $timeRemaining = $crop->getSoakingTimeRemaining();
-                if ($timeRemaining !== null && $timeRemaining <= 0) {
-                    return true;
-                }
+        $soakingCrops = Crop::with('recipe')
+            ->where('current_stage_id', $soakingStage->id)
+            ->where('requires_soaking', true)
+            ->whereNotNull('soaking_at')
+            ->get();
+            
+        foreach ($soakingCrops as $crop) {
+            $timeRemaining = $crop->getSoakingTimeRemaining();
+            if ($timeRemaining !== null && $timeRemaining <= 0) {
+                return true;
             }
         }
-
+        
         return false;
     }
-
+    
     /**
      * Get the Active Soaking button for the header
      */
@@ -197,13 +146,13 @@
     {
         $count = $this->getActiveSoakingCount();
         $hasOverdue = $this->hasOverdueSoaking();
-
+        
         return Actions\Action::make('activeSoaking')
-            ->label($count > 0 ? "Active Soaking ({$count})" : 'Active Soaking')
+            ->label($count > 0 ? "Active Soaking ({$count})" : "Active Soaking")
             ->icon('heroicon-o-beaker')
             ->color($count > 0 ? ($hasOverdue ? 'danger' : 'success') : 'gray')
             ->url('/admin/active-soaking')
             ->disabled($count === 0)
             ->tooltip($count === 0 ? 'No crops are currently soaking' : null);
     }
-}+} 