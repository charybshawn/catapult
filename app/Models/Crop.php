--- conflicted
+++ resolved
@@ -54,11 +54,7 @@
      *
      * @var array
      */
-<<<<<<< HEAD
-    protected $appends = ['variety_name', 'current_stage_code', 'current_stage'];
-=======
     protected $appends = ['variety_name'];
->>>>>>> be21d1b8
     
     /**
      * The attributes that should be cast.
@@ -426,21 +422,9 @@
             $validationService = app(CropValidationService::class);
             $validationService->initializeNewCrop($crop);
         });
-        
-<<<<<<< HEAD
-        // Add event listeners to recalculate time_to_next_stage values
-        static::saving(function (Crop $crop) {
-            // Calculate and update the time_to_next_stage values whenever the model is saved
-            if (!$crop->exists || $crop->isDirty(['current_stage_id', 'germination_at', 'blackout_at', 'light_at', 'harvested_at'])) {
-                /** @var CropTimeCalculator $timeCalculator */
-                $timeCalculator = app(CropTimeCalculator::class);
-                $timeCalculator->updateTimeCalculations($crop);
-            }
-        });
-=======
+
         // Note: Time calculations are now handled by CropObserver for consistency
         // This prevents duplicate calculation systems from conflicting
->>>>>>> be21d1b8
         
         // Temporarily disabled - causes format() error
         // static::created(function ($crop) {
