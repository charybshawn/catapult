{
  "permissions": {
    "allow": [
      "Bash(php artisan:*)",
      "Bash(mkdir:*)",
      "Bash(mysql:*)",
      "Bash(find:*)",
      "Bash(ls:*)",
      "Bash(tail:*)",
      "Bash(grep:*)",
      "Bash(head:*)",
      "Bash(cat:*)",
      "Bash(composer:*)",
      "Bash(php:*)",
      "Bash(rm:*)",
      "Bash(php -l:*)",
      "Bash(git add:*)",
      "Bash(git commit:*)",
      "Bash(git push:*)",
      "mcp__context7__resolve-library-id",
      "mcp__context7__get-library-docs",
      "WebFetch(domain:uxdworld.com)",
      "Bash(mv:*)",
      "Bash(git rm:*)",
      "Bash(php:*)",
      "Bash(chmod:*)",
      "Bash(true)",
      "mcp__serena__list_dir",
      "mcp__serena__get_symbols_overview",
      "mcp__serena__find_symbol",
      "mcp__serena__search_for_pattern",
      "mcp__serena__find_file",
      "mcp__serena__read_file",
      "mcp__serena__replace_regex",
      "mcp__serena__insert_after_symbol",
      "mcp__serena__replace_symbol_body",
      "mcp__serena__create_text_file",
      "mcp__serena__execute_shell_command",
      "mcp__serena__think_about_whether_you_are_done",
      "mcp__serena__check_onboarding_performed",
      "mcp__serena__onboarding",
      "mcp__serena__write_memory",
      "mcp__serena__think_about_task_adherence",
      "WebSearch",
      "Bash(git checkout:*)",
      "Bash(vendor/bin/filament-v4:*)",
      "Bash(curl:*)",
      "Bash(npm install)",
      "Bash(npm run build:*)",
      "WebFetch(domain:filamentphp.com)",
      "Bash(sed:*)",
      "Bash(git rebase:*)",
<<<<<<< HEAD
      "Bash(git merge:*)"
=======
      "Bash(git pull:*)"
>>>>>>> 11be8615
    ],
    "deny": []
  },
  "hooks": {
    "PostToolUse": [
      {
        "matcher": "Write",
        "hooks": [
          {
            "type": "command",
            "command": "./.claude/hooks/validate-php-documentation.sh \"$CLAUDE_TOOL_ARGS\" \"created/modified\"",
            "timeout": 15
          }
        ]
      },
      {
        "matcher": "Edit",
        "hooks": [
          {
            "type": "command",
            "command": "./.claude/hooks/validate-php-documentation.sh \"$CLAUDE_TOOL_ARGS\" \"edited\"",
            "timeout": 15
          }
        ]
      },
      {
        "matcher": "MultiEdit",
        "hooks": [
          {
            "type": "command",
            "command": "./.claude/hooks/validate-php-documentation.sh \"$CLAUDE_TOOL_ARGS\" \"batch-edited\"",
            "timeout": 15
          }
        ]
      }
    ],
    "PreToolUse": [
      {
        "matcher": "Task",
        "hooks": [
          {
            "type": "command",
            "command": "if [[ \"$CLAUDE_TOOL_ARGS\" == *\"enhanced-documentation-auditor\"* ]]; then echo \"🤖 Launching documentation auditor agent - ensuring comprehensive agricultural business context\"; fi",
            "timeout": 5
          }
        ]
      }
    ]
  }
}<|MERGE_RESOLUTION|>--- conflicted
+++ resolved
@@ -50,11 +50,8 @@
       "WebFetch(domain:filamentphp.com)",
       "Bash(sed:*)",
       "Bash(git rebase:*)",
-<<<<<<< HEAD
-      "Bash(git merge:*)"
-=======
+      "Bash(git merge:*)",
       "Bash(git pull:*)"
->>>>>>> 11be8615
     ],
     "deny": []
   },
